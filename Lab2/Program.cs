﻿using System;
using System.Collections.Generic;
using System.IO;
using System.Linq;
using System.Media;
using System.Threading;


namespace DungeonCrawler
{ 
    
        // -------------------- Program --------------------
        public static class Program
        {
            public static void Main(string[] args)
            {
                string levelPath = @".\\Levels\\Level1.txt";
                if (!File.Exists(levelPath))
                {
<<<<<<< HEAD
                    Console.WriteLine($"IG! Jag hittar inte {levelPath}, fan va kass jag är!");
=======
                    Console.WriteLine($"IG!! Programmet hittar inte {levelPath}, jag är fan sämst.");
>>>>>>> 8004cbda
                    return;
                }

                var game = new Game();
                game.Run(levelPath);
            }
        }
    }<|MERGE_RESOLUTION|>--- conflicted
+++ resolved
@@ -17,11 +17,7 @@
                 string levelPath = @".\\Levels\\Level1.txt";
                 if (!File.Exists(levelPath))
                 {
-<<<<<<< HEAD
-                    Console.WriteLine($"IG! Jag hittar inte {levelPath}, fan va kass jag är!");
-=======
                     Console.WriteLine($"IG!! Programmet hittar inte {levelPath}, jag är fan sämst.");
->>>>>>> 8004cbda
                     return;
                 }
 
